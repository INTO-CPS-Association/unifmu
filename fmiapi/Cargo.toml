--- conflicted
+++ resolved
@@ -12,26 +12,8 @@
 crate-type = ["rlib", "cdylib"]
 
 [dependencies]
-<<<<<<< HEAD
-bytes = "*"
-cfg-if = "1.0.0"
-colored = "3.0.0"
-libc = "*"
-num_enum = "*"
-prost = "*"
-serde = {version = "1.0.127", features = ["derive"]}
-subprocess = "*"
-tokio = {version = "*", features = ["rt"]}
-toml = "*"
-tracing = "0.1"
-tracing-subscriber = {version = "0.3", features = ["registry", "std"]}
-url = "*"
-zeromq = {git = "https://github.com/zeromq/zmq.rs.git", default-features = false, features = [
-  "tokio-runtime",
-  "tcp-transport",
-]}
-=======
 bytes = "1"
+cfg-if = "1"
 colored = "3"
 libc = "0.2"
 num_enum = "0.7"
@@ -41,10 +23,9 @@
 tokio = { version = "1", features = ["rt"] }
 toml = "0.9"
 tracing = "0.1"
-tracing-subscriber = "0.3"
+tracing-subscriber = { version = "0.3", features = ["registry", "std"] }
 url = "2.5"
 zeromq = { version = "0.4", default-features = false, features = ["tokio-runtime", "tcp-transport"] }
->>>>>>> e31a2202
 
 [build-dependencies]
 prost-build = "0.13"