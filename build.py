import argparse
from contextlib import contextmanager
from pathlib import Path
import logging
import shutil
from shutil import SameFileError, rmtree
import subprocess
import os
import sys
import platform
from os import makedirs
from distutils.util import strtobool


from unifmu.generate import generate_fmu_from_backend, get_backends


class Chdir:
    def __init__(self, wd):
        wd = Path(wd)
        self.old_wd = Path.cwd()
        self.wd = wd

    def __enter__(self):
        os.chdir(self.wd)

    def __exit__(self, type, value, traceback):
        os.chdir(self.old_wd)


@contextmanager
def silent_temp_dir(logger, prefix, keep):
    # Code to acquire resource, e.g.:
    temp_path = Path(mkdtemp(prefix=prefix))
    try:
        yield temp_path
    finally:
        if not keep:
            logger.debug(f"attempting to remove {temp_path}")
            rmtree(temp_path, lambda func, path, exc_info: logger.warn(f"Failed to delete {path}: {func}, {exc_info}."))


if __name__ == "__main__":

    logging.basicConfig(level=logging.DEBUG)
    logger = logging.getLogger(__file__)

    parser = argparse.ArgumentParser("Builds and tests UniFMU project.")

    # ----------- here we resolve file paths -----------------------

    s = platform.system()

    binary_basename = "unifmu"

    # note that lib prefix is removed
    input_path, output_path = {
        "Linux": (f"lib{binary_basename}.so", f"linux64/{binary_basename}.so"),
        "Windows": (f"{binary_basename}.dll", f"win64/{binary_basename}.dll"),
        "Darwin": (f"lib{binary_basename}.dylib", f"darwin64/{binary_basename}.dylib"),
    }[s]

    wrapper_in = Path(f"wrapper/target/debug/{input_path}").absolute().__fspath__()
    wrapper_lib = Path(
        f"tool/unifmu/resources/common/unifmu_binaries/{output_path}"
    ).absolute()
    makedirs(wrapper_lib.parent, exist_ok=True)
    wrapper_lib = wrapper_lib.__fspath__()

    # -------------- parse args -------------------------

    parser.add_argument(
        "--update-wrapper",
        "-u",
        dest="update_wrapper",
        action="store_true",
        help="updates the shared object inside the example FMUs",
    )

    parser.add_argument(
        "--test-integration",
        dest="test_integration",
        action="store_true",
        help="run rust integration tests",
    )

    parser.add_argument(
        "--keep-generated-fmus",
        dest="keep_generated",
        action="store_true",
        help="Use with --test-integration. Keeps the temporary folders (useful for debugging).",
        default=False
    )

    parser.add_argument(
        "--export-examples",
        dest="export_examples",
        action="store_true",
        help="copy example FMUs to the examples directory",
    )

    parser.add_argument(
        "--update-schemas",
        dest="update_schemas",
        action="store_true",
        help="update resource files generated based on Protobuf schemas",
    )

    parser.add_argument(
        "--github-update-wrapper",
        dest="github_update_wrapper",
        help="utility used by build automation to commit and push compiled wrapper. "
        "If another repository has pushed changes these will be pulled before attempting "
        "to push again. This command is only meant to be used by GitHub actions!",
        action="store_true",
    )

    parser.add_argument(
        "--publish-pypi",
        dest="publish_pypi",
        help="utility for publishing package to python package index (pipy) such that a "
        " new version of UniFMU can be installed using 'pip install unifmu'.",
        action="store_true",
    )

    args = parser.parse_args()

    if args.update_wrapper:

        logger.info("building wrapper")
        with Chdir("wrapper"):
            res = subprocess.run(args=["cargo", "build"])

        if res.returncode != 0:
            logger.error("wrapper failed to build")
            sys.exit(-1)

        logger.info(
            f"wrapper was build, copying from '{wrapper_in}' to '{wrapper_lib}'"
        )

        try:
            shutil.copy(src=wrapper_in, dst=wrapper_lib)
        except SameFileError:
            pass

        logger.info("wrapper updated")

    if args.update_schemas:
        schema = "unifmu_fmi2.proto"
        schema_include_dir = "schemas"

        # the protoc compiler requires language specific extensions to generate grpc
        # code for different targets. The recommended way of getting these is using
        # the de-facto package manager of the language such.
        #
        # For example:
        # * python: pip install grpc-tools
        # * C#: dotnet add package Grpc.Tools
        #
        # For C# the compilation of *.proto files is integrated in build process
        # as such it must be copied into the resources for the C# backend.

        def generate_python(outdir):
            from grpc_tools.protoc import _protoc_compiler

            """Generating rpc components requires a plugin for the protocol buffer compiler
            The recommended way is to get the compiler bundled with a plugin trough 'grpc-tools' package on PyPI."""
            protoc_args = [
                s.encode()
                for s in [
                    f"--proto_path={schema_include_dir}",
                    f"--python_out={outdir}",
                    f"--grpc_python_out={outdir}",
                    (
                        Path(schema_include_dir) / schema
                    ).__fspath__(),  # unlike invoking protoc, it seems schema needs absolute path
                ]
            ]
            _protoc_compiler.run_main(protoc_args)

        def generate_java(outdir):
            subprocess.run(
                ["protoc", "-I", schema_include_dir, f"--java_out={outdir}", schema,]
            ).check_returncode()

        def generate_csharp(outdir):
            shutil.copyfile(Path(schema_include_dir) / schema, Path(outdir) / schema)

        generate_commands = [
            ("python", "tool/unifmu/resources/backends/python/", generate_python),
            (
                "java",
                "tool/unifmu/resources/backends/java_fmu/src/main/java/",
                generate_java,
            ),
            (
                "csharp",
                "tool/unifmu/resources/backends/csharp/schemas",
                generate_csharp,
            ),
        ]
        logger.info(
            f"updating schemas for target languages '{[lang for lang, _ ,_ in generate_commands]}'"
        )
        for lang, outdir, cmd in generate_commands:
            try:
                makedirs(outdir, exist_ok=True)
                cmd(outdir)
                logger.info(f"Updated schemas for target '{lang}'")
            except Exception:
                logger.critical(
                    f"Failed to update schemas for target language '{lang}', an exception was raised during the process.",
                    exc_info=True,
                )
                sys.exit(1)

    ####################################### EXPORT FMU EXAMPLES #################################################
    if args.export_examples:

        for b in get_backends():
            outdir = Path(f"examples/{b}_fmu")
            if outdir.is_dir():
                rmtree(outdir)
            generate_fmu_from_backend(b, outdir)

    if args.test_integration:

        if not args.update_wrapper:
            logger.warn(
                "program was called without --update-wrapper. Integration tests will use the existing wrapper in the resources directory."
            )

        # export test examples into tmp directory and execute tests
        from tempfile import mkdtemp

<<<<<<< HEAD
        test_cases = ["python_schemaless_rpc", "python_grpc", "csharp" , "matlabfmu"]
=======
        # with TemporaryDirectory() as tmpdir:

        test_cases = ["python", "csharp"]
>>>>>>> e85d5808
        logger.info(
            f"Starting integration test of the following backends: {test_cases}"
        )

        with silent_temp_dir(logger, prefix="unifmu_test", keep=args.keep_generated) as tmpdir:
            for backend in test_cases:
                fmu_path = tmpdir / backend
                generate_fmu_from_backend(backend, fmu_path)

                resources_uri = (fmu_path / "resources").absolute().as_uri()
                os.environ["UNIFMU_ADDER_RESOURCES_URI"] = resources_uri
                os.environ["UNIFMU_ADDER_LIBRARY"] = wrapper_lib
                logger.info(
                    f"running integration tests, with resource-uri: {resources_uri} and library: {wrapper_lib}"
                )

                with Chdir("wrapper"):
                    res = subprocess.run(
                        args=["cargo", "test", "--", "--nocapture"]  #  "--show-output",
                    )

                    if res.returncode != 0:
                        logger.error(f"integration tests failed for backend {backend}")
                        sys.exit(-1)

        logger.info("integration tests successful")

    if args.github_update_wrapper:

        res = subprocess.run(["git", "diff", "--quiet", "--exit-code", wrapper_lib])

        # check if wrapper has actually changed
        if res.returncode == 1:

            logger.info(f"wrapper has changed, updating wrapper for {s}")

            subprocess.run(["git", "config", "user.name", "github-actions"], check=True)
            subprocess.run(
                ["git", "config", "user.email", "github-actions@github.com"],
                check=True,
            )
            subprocess.run(["git", "pull"], check=True)
            subprocess.run(["git", "add", wrapper_lib], check=True)
            subprocess.run(
                ["git", "commit", "-m", "updated wrapper for {s} platforms"],
                check=True,
            )

            # if another repository has pushed since last pull
            # we need to do a pull followed by a push
            # since 3 binaries are being build 2 clashes are possible
            success = False
            n_tries = 5
            for i in range(n_tries):

                try:
                    subprocess.run(["git", "push"], check=True)
                    success = True
                except subprocess.CalledProcessError:
                    logger.info(
                        f"Another repository has pushed in the mean time, retry '{i+1} of '{n_tries}'"
                    )
                    subprocess.run(["git", "pull", "--rebase"], check=True)

            if success:
                logger.info("wrapper pushed succesfully")
            else:
                logger.error(f"wrapper was not pushed after '{n_tries}'")
                exit(-1)

        elif res.returncode == 0:
            logger.info(f"wrapper unchanged for {s}, no need to update")

        else:
            logger.error(
                "Git diff returned error code. There is an error in the build automation."
            )
            exit(-1)

<<<<<<< HEAD
=======
    if args.publish_pypi:

        logger.info("building distribution using setuptools")
        subprocess.run(["python", "setup.py", "sdist", "bdist_wheel"], check=True)

        logger.info(
            "commencing publish to test repository. "
            "This step allows you to preview the changes before publishing to the real package index. "
            "Note that you need a separate account for the test package index. "
            "Go to 'https://test.pypi.org/account/register/' to register your account."
        )

        choice = input("do you want to publish to test repo? [Y/n]")

        if choice == "" or strtobool(choice):
            subprocess.run(["twine", "upload", "-r", "testpypi", "dist/*",], check=True)
        else:
            logger.info("skipping publish to test repo")

        choice = input(
            "do you want to publish the distribution to pypi? [y/N] (please review test repo first the link from the shell)."
        )

        if choice == "" or not strtobool(choice):
            logger.info("publishing to pypi")
        else:
            logger.info("publishing to pypi")
            subprocess.run(["twine", "upload", "dist/*"])
>>>>>>> e85d5808
<|MERGE_RESOLUTION|>--- conflicted
+++ resolved
@@ -234,13 +234,9 @@
         # export test examples into tmp directory and execute tests
         from tempfile import mkdtemp
 
-<<<<<<< HEAD
-        test_cases = ["python_schemaless_rpc", "python_grpc", "csharp" , "matlabfmu"]
-=======
         # with TemporaryDirectory() as tmpdir:
 
         test_cases = ["python", "csharp"]
->>>>>>> e85d5808
         logger.info(
             f"Starting integration test of the following backends: {test_cases}"
         )
@@ -320,8 +316,6 @@
             )
             exit(-1)
 
-<<<<<<< HEAD
-=======
     if args.publish_pypi:
 
         logger.info("building distribution using setuptools")
@@ -349,5 +343,4 @@
             logger.info("publishing to pypi")
         else:
             logger.info("publishing to pypi")
-            subprocess.run(["twine", "upload", "dist/*"])
->>>>>>> e85d5808
+            subprocess.run(["twine", "upload", "dist/*"])