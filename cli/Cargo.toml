--- conflicted
+++ resolved
@@ -23,16 +23,9 @@
 toml = "0.9"
 
 [dev-dependencies]
-<<<<<<< HEAD
-assert_cmd = "*"
-duct = "0.13.7"
-predicates = "*"
-serial_test = "3.2.0"
-tokio = {version = "*", features = ["full"]}
-unifmu_macros = {path = "../unifmu_macros", version = "*"}
-=======
 assert_cmd = "2"
 duct = "0.13"
 predicates = "3"
+serial_test = "3"
 tokio = { version = "1", features = ["full"] }
->>>>>>> e31a2202
+unifmu_macros = { path = "../unifmu_macros", version = "*" }