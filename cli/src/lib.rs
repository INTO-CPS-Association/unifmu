--- conflicted
+++ resolved
@@ -166,24 +166,6 @@
         ],
     };
 
-<<<<<<< HEAD
-    static ref PYTHONASSETSPROXY: LanguageAssets = LanguageAssets {
-        fmi2_resources: vec![
-            ("python/requirements.txt", "requirements.txt"),
-            ("python/fmi2/backend_proxy.py", "backend.py"),
-            ("python/launch.toml", "launch.toml"),
-            ("python/fmi2/README.md", "README.md"),
-        ],
-        fmi3_resources: vec![
-            ("python/requirements.txt", "requirements.txt"),
-            ("python/fmi3/backend_proxy.py", "backend.py"),
-            ("python/launch.toml", "launch.toml"),
-            ("python/fmi3/README.md", "README.md"),
-        ],
-    };
-
-=======
->>>>>>> 14442c77
     static ref JAVAASSETSREMOTE: LanguageAssets = LanguageAssets {
         fmi2_resources: vec![
             (
